--- conflicted
+++ resolved
@@ -23,12 +23,8 @@
             min_life_expectancy: int = 60,
             max_life_expectancy: int = 100,
             uniform_wealth: int = 50,
-<<<<<<< HEAD
             max_grain=4,
             grain_growth_interval: int = 4
-=======
-            max_grain: int = 4
->>>>>>> c51992ad
     ):
         self.width = width
         self.height = height
@@ -38,16 +34,11 @@
         self.max_metabolism = max_metabolism
         self.min_life_expectancy = min_life_expectancy
         self.max_life_expectancy = max_life_expectancy
-<<<<<<< HEAD
+
         self.grain_growth_interval = grain_growth_interval
         self.max_grain = max_grain
         self.uniform_wealth = uniform_wealth
 
-=======
-        self.uniform_wealth = uniform_wealth
-        self.max_grain = max_grain
-        
->>>>>>> c51992ad
         self.grid: List[List[Patch]] = []
         self.turtles: List[Turtle] = []
         self.current_tick: int = 0
